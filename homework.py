--- conflicted
+++ resolved
@@ -1,8 +1,5 @@
 from dataclasses import dataclass, asdict
-<<<<<<< HEAD
 from typing import Dict
-=======
->>>>>>> f78cb5cf
 
 
 @dataclass
@@ -112,21 +109,14 @@
 
 def read_package(workout_type: str, data: list) -> Training:
     """Прочитать данные полученные от датчиков."""
-<<<<<<< HEAD
     allowed_workout_types: Dict[str, Training] = {
-=======
-    allowed_workout_types: dict = {
->>>>>>> f78cb5cf
         'SWM': Swimming,
         'RUN': Running,
         'WLK': SportsWalking
     }
-<<<<<<< HEAD
     if workout_type not in allowed_workout_types:
         raise ValueError('Неизвестный тип тренировки. '
                          'Проверь данные полученные от датчиков')
-=======
->>>>>>> f78cb5cf
     return allowed_workout_types[workout_type](*data)
 
 
@@ -144,13 +134,9 @@
     ]
 
     for workout_type, data in packages:
-<<<<<<< HEAD
-        training = read_package(workout_type, data)
-=======
         try:
             training = read_package(workout_type, data)
         except KeyError:
             raise KeyError('Неизвестный тип тренировки.'
                            'Проверь данные полученные от датчиков')
->>>>>>> f78cb5cf
         main(training)